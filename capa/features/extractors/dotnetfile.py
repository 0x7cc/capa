--- conflicted
+++ resolved
@@ -165,13 +165,8 @@
 )
 
 
-<<<<<<< HEAD
-class DotnetFileFeatureExtractor(FeatureExtractor):
+class DotnetFileFeatureExtractor(StaticFeatureExtractor):
     def __init__(self, path: Path):
-=======
-class DotnetFileFeatureExtractor(StaticFeatureExtractor):
-    def __init__(self, path: str):
->>>>>>> ce15a2b0
         super().__init__()
         self.path: Path = path
         self.pe: dnfile.dnPE = dnfile.dnPE(str(path))
