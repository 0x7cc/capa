# Copyright (C) 2023 Mandiant, Inc. All Rights Reserved.
# Licensed under the Apache License, Version 2.0 (the "License");
#  you may not use this file except in compliance with the License.
# You may obtain a copy of the License at: [package root]/LICENSE.txt
# Unless required by applicable law or agreed to in writing, software distributed under the License
#  is distributed on an "AS IS" BASIS, WITHOUT WARRANTIES OR CONDITIONS OF ANY KIND, either express or implied.
# See the License for the specific language governing permissions and limitations under the License.

from __future__ import annotations

from typing import Dict, List, Tuple, Union, Iterator, Optional
from pathlib import Path

import dnfile
from dncil.cil.opcode import OpCodes

import capa.features.extractors
import capa.features.extractors.dotnetfile
import capa.features.extractors.dnfile.file
import capa.features.extractors.dnfile.insn
import capa.features.extractors.dnfile.function
from capa.features.common import Feature
from capa.features.address import NO_ADDRESS, Address, DNTokenAddress, DNTokenOffsetAddress
from capa.features.extractors.dnfile.types import DnType, DnUnmanagedMethod
from capa.features.extractors.base_extractor import (
    BBHandle,
    InsnHandle,
    SampleHashes,
    FunctionHandle,
    StaticFeatureExtractor,
)
from capa.features.extractors.dnfile.helpers import (
    get_dotnet_types,
    get_dotnet_fields,
    get_dotnet_managed_imports,
    get_dotnet_managed_methods,
    get_dotnet_unmanaged_imports,
    get_dotnet_managed_method_bodies,
)


class DnFileFeatureExtractorCache:
    def __init__(self, pe: dnfile.dnPE):
        self.imports: Dict[int, Union[DnType, DnUnmanagedMethod]] = {}
        self.native_imports: Dict[int, Union[DnType, DnUnmanagedMethod]] = {}
        self.methods: Dict[int, Union[DnType, DnUnmanagedMethod]] = {}
        self.fields: Dict[int, Union[DnType, DnUnmanagedMethod]] = {}
        self.types: Dict[int, Union[DnType, DnUnmanagedMethod]] = {}

        for import_ in get_dotnet_managed_imports(pe):
            self.imports[import_.token] = import_
        for native_import in get_dotnet_unmanaged_imports(pe):
            self.native_imports[native_import.token] = native_import
        for method in get_dotnet_managed_methods(pe):
            self.methods[method.token] = method
        for field in get_dotnet_fields(pe):
            self.fields[field.token] = field
        for type_ in get_dotnet_types(pe):
            self.types[type_.token] = type_

    def get_import(self, token: int) -> Optional[Union[DnType, DnUnmanagedMethod]]:
        return self.imports.get(token)

    def get_native_import(self, token: int) -> Optional[Union[DnType, DnUnmanagedMethod]]:
        return self.native_imports.get(token)

    def get_method(self, token: int) -> Optional[Union[DnType, DnUnmanagedMethod]]:
        return self.methods.get(token)

    def get_field(self, token: int) -> Optional[Union[DnType, DnUnmanagedMethod]]:
        return self.fields.get(token)

    def get_type(self, token: int) -> Optional[Union[DnType, DnUnmanagedMethod]]:
        return self.types.get(token)


class DnfileFeatureExtractor(StaticFeatureExtractor):
    def __init__(self, path: Path):
        super().__init__()
<<<<<<< HEAD
        self.pe: dnfile.dnPE = dnfile.dnPE(path)
        with open(path, "rb") as f:
            self.sample_hashes = SampleHashes.from_sample(f.read())
=======
        self.pe: dnfile.dnPE = dnfile.dnPE(str(path))
>>>>>>> 5ae588de

        # pre-compute .NET token lookup tables; each .NET method has access to this cache for feature extraction
        # most relevant at instruction scope
        self.token_cache: DnFileFeatureExtractorCache = DnFileFeatureExtractorCache(self.pe)

        # pre-compute these because we'll yield them at *every* scope.
        self.global_features: List[Tuple[Feature, Address]] = []
        self.global_features.extend(capa.features.extractors.dotnetfile.extract_file_format())
        self.global_features.extend(capa.features.extractors.dotnetfile.extract_file_os(pe=self.pe))
        self.global_features.extend(capa.features.extractors.dotnetfile.extract_file_arch(pe=self.pe))

    def get_base_address(self):
        return NO_ADDRESS

    def get_sample_hashes(self):
        return tuple(self.sample_hashes)

    def extract_global_features(self):
        yield from self.global_features

    def extract_file_features(self):
        yield from capa.features.extractors.dnfile.file.extract_features(self.pe)

    def get_functions(self) -> Iterator[FunctionHandle]:
        # create a method lookup table
        methods: Dict[Address, FunctionHandle] = {}
        for token, method in get_dotnet_managed_method_bodies(self.pe):
            fh: FunctionHandle = FunctionHandle(
                address=DNTokenAddress(token),
                inner=method,
                ctx={"pe": self.pe, "calls_from": set(), "calls_to": set(), "cache": self.token_cache},
            )

            # method tokens should be unique
            assert fh.address not in methods.keys()
            methods[fh.address] = fh

        # calculate unique calls to/from each method
        for fh in methods.values():
            for insn in fh.inner.instructions:
                if insn.opcode not in (
                    OpCodes.Call,
                    OpCodes.Callvirt,
                    OpCodes.Jmp,
                    OpCodes.Newobj,
                ):
                    continue

                address: DNTokenAddress = DNTokenAddress(insn.operand.value)

                # record call to destination method; note: we only consider MethodDef methods for destinations
                dest: Optional[FunctionHandle] = methods.get(address)
                if dest is not None:
                    dest.ctx["calls_to"].add(fh.address)

                # record call from source method; note: we record all unique calls from a MethodDef method, not just
                # those calls to other MethodDef methods e.g. calls to imported MemberRef methods
                fh.ctx["calls_from"].add(address)

        yield from methods.values()

    def extract_function_features(self, fh) -> Iterator[Tuple[Feature, Address]]:
        yield from capa.features.extractors.dnfile.function.extract_features(fh)

    def get_basic_blocks(self, f) -> Iterator[BBHandle]:
        # each dotnet method is considered 1 basic block
        yield BBHandle(
            address=f.address,
            inner=f.inner,
        )

    def extract_basic_block_features(self, fh, bbh):
        # we don't support basic block features
        yield from []

    def get_instructions(self, fh, bbh):
        for insn in bbh.inner.instructions:
            yield InsnHandle(
                address=DNTokenOffsetAddress(bbh.address, insn.offset - (fh.inner.offset + fh.inner.header_size)),
                inner=insn,
            )

    def extract_insn_features(self, fh, bbh, ih) -> Iterator[Tuple[Feature, Address]]:
        yield from capa.features.extractors.dnfile.insn.extract_features(fh, bbh, ih)<|MERGE_RESOLUTION|>--- conflicted
+++ resolved
@@ -77,13 +77,8 @@
 class DnfileFeatureExtractor(StaticFeatureExtractor):
     def __init__(self, path: Path):
         super().__init__()
-<<<<<<< HEAD
-        self.pe: dnfile.dnPE = dnfile.dnPE(path)
-        with open(path, "rb") as f:
-            self.sample_hashes = SampleHashes.from_sample(f.read())
-=======
         self.pe: dnfile.dnPE = dnfile.dnPE(str(path))
->>>>>>> 5ae588de
+        self.sample_hashes = SampleHashes.from_sample(path.read_bytes())
 
         # pre-compute .NET token lookup tables; each .NET method has access to this cache for feature extraction
         # most relevant at instruction scope
