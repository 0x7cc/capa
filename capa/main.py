#!/usr/bin/env python3
"""
Copyright (C) 2020 Mandiant, Inc. All Rights Reserved.
Licensed under the Apache License, Version 2.0 (the "License");
 you may not use this file except in compliance with the License.
You may obtain a copy of the License at: [package root]/LICENSE.txt
Unless required by applicable law or agreed to in writing, software distributed under the License
 is distributed on an "AS IS" BASIS, WITHOUT WARRANTIES OR CONDITIONS OF ANY KIND, either express or implied.
See the License for the specific language governing permissions and limitations under the License.
"""
import io
import os
import sys
import time
import hashlib
import logging
import os.path
import argparse
import datetime
import textwrap
import itertools
import contextlib
import collections
from typing import Any, Dict, List, Tuple, Callable

import halo
import tqdm
import colorama
import tqdm.contrib.logging
from pefile import PEFormatError
from elftools.common.exceptions import ELFError

import capa.perf
import capa.rules
import capa.engine
import capa.helpers
import capa.version
import capa.render.json
import capa.rules.cache
import capa.render.default
import capa.render.verbose
import capa.features.common
import capa.features.freeze as frz
import capa.render.vverbose
import capa.features.extractors
import capa.render.result_document
import capa.render.result_document as rdoc
import capa.features.extractors.common
import capa.features.extractors.pefile
import capa.features.extractors.dnfile_
import capa.features.extractors.elffile
import capa.features.extractors.dotnetfile
import capa.features.extractors.base_extractor
from capa.rules import Rule, Scope, RuleSet
from capa.engine import FeatureSet, MatchResults
from capa.helpers import (
    get_format,
    get_file_taste,
    get_auto_format,
    log_unsupported_os_error,
    redirecting_print_to_tqdm,
    log_unsupported_arch_error,
    log_unsupported_format_error,
)
from capa.exceptions import UnsupportedOSError, UnsupportedArchError, UnsupportedFormatError, UnsupportedRuntimeError
from capa.features.common import (
    OS_AUTO,
    OS_LINUX,
    OS_MACOS,
    FORMAT_PE,
    FORMAT_ELF,
    OS_WINDOWS,
    FORMAT_AUTO,
    FORMAT_SC32,
    FORMAT_SC64,
    FORMAT_DOTNET,
    FORMAT_FREEZE,
    FORMAT_RESULT,
)
from capa.features.address import NO_ADDRESS, Address
from capa.features.extractors.base_extractor import BBHandle, InsnHandle, FunctionHandle, FeatureExtractor

RULES_PATH_DEFAULT_STRING = "(embedded rules)"
SIGNATURES_PATH_DEFAULT_STRING = "(embedded signatures)"
BACKEND_VIV = "vivisect"
BACKEND_DOTNET = "dotnet"
BACKEND_BINJA = "binja"

E_MISSING_RULES = 10
E_MISSING_FILE = 11
E_INVALID_RULE = 12
E_CORRUPT_FILE = 13
E_FILE_LIMITATION = 14
E_INVALID_SIG = 15
E_INVALID_FILE_TYPE = 16
E_INVALID_FILE_ARCH = 17
E_INVALID_FILE_OS = 18
E_UNSUPPORTED_IDA_VERSION = 19

logger = logging.getLogger("capa")


@contextlib.contextmanager
def timing(msg: str):
    t0 = time.time()
    yield
    t1 = time.time()
    logger.debug("perf: %s: %0.2fs", msg, t1 - t0)


def set_vivisect_log_level(level):
    logging.getLogger("vivisect").setLevel(level)
    logging.getLogger("vivisect.base").setLevel(level)
    logging.getLogger("vivisect.impemu").setLevel(level)
    logging.getLogger("vtrace").setLevel(level)
    logging.getLogger("envi").setLevel(level)
    logging.getLogger("envi.codeflow").setLevel(level)
    logging.getLogger("Elf").setLevel(level)


def find_instruction_capabilities(
    ruleset: RuleSet, extractor: FeatureExtractor, f: FunctionHandle, bb: BBHandle, insn: InsnHandle
) -> Tuple[FeatureSet, MatchResults]:
    """
    find matches for the given rules for the given instruction.

    returns: tuple containing (features for instruction, match results for instruction)
    """
    # all features found for the instruction.
    features = collections.defaultdict(set)  # type: FeatureSet

    for feature, addr in itertools.chain(
        extractor.extract_insn_features(f, bb, insn), extractor.extract_global_features()
    ):
        features[feature].add(addr)

    # matches found at this instruction.
    _, matches = ruleset.match(Scope.INSTRUCTION, features, insn.address)

    for rule_name, res in matches.items():
        rule = ruleset[rule_name]
        for addr, _ in res:
            capa.engine.index_rule_matches(features, rule, [addr])

    return features, matches


def find_basic_block_capabilities(
    ruleset: RuleSet, extractor: FeatureExtractor, f: FunctionHandle, bb: BBHandle
) -> Tuple[FeatureSet, MatchResults, MatchResults]:
    """
    find matches for the given rules within the given basic block.

    returns: tuple containing (features for basic block, match results for basic block, match results for instructions)
    """
    # all features found within this basic block,
    # includes features found within instructions.
    features = collections.defaultdict(set)  # type: FeatureSet

    # matches found at the instruction scope.
    # might be found at different instructions, thats ok.
    insn_matches = collections.defaultdict(list)  # type: MatchResults

    for insn in extractor.get_instructions(f, bb):
        ifeatures, imatches = find_instruction_capabilities(ruleset, extractor, f, bb, insn)
        for feature, vas in ifeatures.items():
            features[feature].update(vas)

        for rule_name, res in imatches.items():
            insn_matches[rule_name].extend(res)

    for feature, va in itertools.chain(
        extractor.extract_basic_block_features(f, bb), extractor.extract_global_features()
    ):
        features[feature].add(va)

    # matches found within this basic block.
    _, matches = ruleset.match(Scope.BASIC_BLOCK, features, bb.address)

    for rule_name, res in matches.items():
        rule = ruleset[rule_name]
        for va, _ in res:
            capa.engine.index_rule_matches(features, rule, [va])

    return features, matches, insn_matches


def find_code_capabilities(
    ruleset: RuleSet, extractor: FeatureExtractor, fh: FunctionHandle
) -> Tuple[MatchResults, MatchResults, MatchResults, int]:
    """
    find matches for the given rules within the given function.

    returns: tuple containing (match results for function, match results for basic blocks, match results for instructions, number of features)
    """
    # all features found within this function,
    # includes features found within basic blocks (and instructions).
    function_features = collections.defaultdict(set)  # type: FeatureSet

    # matches found at the basic block scope.
    # might be found at different basic blocks, thats ok.
    bb_matches = collections.defaultdict(list)  # type: MatchResults

    # matches found at the instruction scope.
    # might be found at different instructions, thats ok.
    insn_matches = collections.defaultdict(list)  # type: MatchResults

    for bb in extractor.get_basic_blocks(fh):
        features, bmatches, imatches = find_basic_block_capabilities(ruleset, extractor, fh, bb)
        for feature, vas in features.items():
            function_features[feature].update(vas)

        for rule_name, res in bmatches.items():
            bb_matches[rule_name].extend(res)

        for rule_name, res in imatches.items():
            insn_matches[rule_name].extend(res)

    for feature, va in itertools.chain(extractor.extract_function_features(fh), extractor.extract_global_features()):
        function_features[feature].add(va)

    _, function_matches = ruleset.match(Scope.FUNCTION, function_features, fh.address)
    return function_matches, bb_matches, insn_matches, len(function_features)


def find_file_capabilities(ruleset: RuleSet, extractor: FeatureExtractor, function_features: FeatureSet):
    file_features = collections.defaultdict(set)  # type: FeatureSet

    for feature, va in itertools.chain(extractor.extract_file_features(), extractor.extract_global_features()):
        # not all file features may have virtual addresses.
        # if not, then at least ensure the feature shows up in the index.
        # the set of addresses will still be empty.
        if va:
            file_features[feature].add(va)
        else:
            if feature not in file_features:
                file_features[feature] = set()

    logger.debug("analyzed file and extracted %d features", len(file_features))

    file_features.update(function_features)

    _, matches = ruleset.match(Scope.FILE, file_features, NO_ADDRESS)
    return matches, len(file_features)


def find_capabilities(ruleset: RuleSet, extractor: FeatureExtractor, disable_progress=None) -> Tuple[MatchResults, Any]:
    all_function_matches = collections.defaultdict(list)  # type: MatchResults
    all_bb_matches = collections.defaultdict(list)  # type: MatchResults
    all_insn_matches = collections.defaultdict(list)  # type: MatchResults

    feature_counts = rdoc.FeatureCounts(file=0, functions=())
    library_functions: Tuple[rdoc.LibraryFunction, ...] = ()

    with redirecting_print_to_tqdm(disable_progress):
        with tqdm.contrib.logging.logging_redirect_tqdm():
            pbar = tqdm.tqdm
            if disable_progress:
                # do not use tqdm to avoid unnecessary side effects when caller intends
                # to disable progress completely
                def pbar(s, *args, **kwargs):
                    return s

            functions = list(extractor.get_functions())
            n_funcs = len(functions)

            pb = pbar(functions, desc="matching", unit=" functions", postfix="skipped 0 library functions", leave=False)
            for f in pb:
                if extractor.is_library_function(f.address):
                    function_name = extractor.get_function_name(f.address)
                    logger.debug("skipping library function 0x%x (%s)", f.address, function_name)
                    library_functions += (
                        rdoc.LibraryFunction(address=frz.Address.from_capa(f.address), name=function_name),
                    )
                    n_libs = len(library_functions)
                    percentage = round(100 * (n_libs / n_funcs))
                    if isinstance(pb, tqdm.tqdm):
                        pb.set_postfix_str(f"skipped {n_libs} library functions ({percentage}%)")
                    continue

                function_matches, bb_matches, insn_matches, feature_count = find_code_capabilities(
                    ruleset, extractor, f
                )
                feature_counts.functions += (
                    rdoc.FunctionFeatureCount(address=frz.Address.from_capa(f.address), count=feature_count),
                )
                logger.debug("analyzed function 0x%x and extracted %d features", f.address, feature_count)

                for rule_name, res in function_matches.items():
                    all_function_matches[rule_name].extend(res)
                for rule_name, res in bb_matches.items():
                    all_bb_matches[rule_name].extend(res)
                for rule_name, res in insn_matches.items():
                    all_insn_matches[rule_name].extend(res)

    # collection of features that captures the rule matches within function, BB, and instruction scopes.
    # mapping from feature (matched rule) to set of addresses at which it matched.
    function_and_lower_features: FeatureSet = collections.defaultdict(set)
    for rule_name, results in itertools.chain(
        all_function_matches.items(), all_bb_matches.items(), all_insn_matches.items()
    ):
        locations = {p[0] for p in results}
        rule = ruleset[rule_name]
        capa.engine.index_rule_matches(function_and_lower_features, rule, locations)

    all_file_matches, feature_count = find_file_capabilities(ruleset, extractor, function_and_lower_features)
    feature_counts.file = feature_count

    matches = dict(
        itertools.chain(
            # each rule exists in exactly one scope,
            # so there won't be any overlap among these following MatchResults,
            # and we can merge the dictionaries naively.
            all_insn_matches.items(),
            all_bb_matches.items(),
            all_function_matches.items(),
            all_file_matches.items(),
        )
    )

    meta = {
        "feature_counts": feature_counts,
        "library_functions": library_functions,
    }

    return matches, meta


def has_rule_with_namespace(rules: RuleSet, capabilities: MatchResults, namespace: str) -> bool:
    for rule_name in capabilities.keys():
        if rules.rules[rule_name].meta.get("namespace", "").startswith(namespace):
            return True
    return False


def is_internal_rule(rule: Rule) -> bool:
    return rule.meta.get("namespace", "").startswith("internal/")


def is_file_limitation_rule(rule: Rule) -> bool:
    return rule.meta.get("namespace", "") == "internal/limitation/file"


def has_file_limitation(rules: RuleSet, capabilities: MatchResults, is_standalone=True) -> bool:
    file_limitation_rules = list(filter(is_file_limitation_rule, rules.rules.values()))

    for file_limitation_rule in file_limitation_rules:
        if file_limitation_rule.name not in capabilities:
            continue

        logger.warning("-" * 80)
        for line in file_limitation_rule.meta.get("description", "").split("\n"):
            logger.warning(" %s", line)
        logger.warning(" Identified via rule: %s", file_limitation_rule.name)
        if is_standalone:
            logger.warning(" ")
            logger.warning(" Use -v or -vv if you really want to see the capabilities identified by capa.")
        logger.warning("-" * 80)

        # bail on first file limitation
        return True

    return False


def is_supported_format(sample: str) -> bool:
    """
    Return if this is a supported file based on magic header values
    """
    with open(sample, "rb") as f:
        taste = f.read(0x100)

    return len(list(capa.features.extractors.common.extract_format(taste))) == 1


def is_supported_arch(sample: str) -> bool:
    with open(sample, "rb") as f:
        buf = f.read()

    return len(list(capa.features.extractors.common.extract_arch(buf))) == 1


def get_arch(sample: str) -> str:
    with open(sample, "rb") as f:
        buf = f.read()

    for feature, _ in capa.features.extractors.common.extract_arch(buf):
        assert isinstance(feature.value, str)
        return feature.value

    return "unknown"


def is_supported_os(sample: str) -> bool:
    with open(sample, "rb") as f:
        buf = f.read()

    return len(list(capa.features.extractors.common.extract_os(buf))) == 1


def get_os(sample: str) -> str:
    with open(sample, "rb") as f:
        buf = f.read()

    for feature, _ in capa.features.extractors.common.extract_os(buf):
        assert isinstance(feature.value, str)
        return feature.value

    return "unknown"


def get_meta_str(vw):
    """
    Return workspace meta information string
    """
    meta = []
    for k in ["Format", "Platform", "Architecture"]:
        if k in vw.metadata:
            meta.append(f"{k.lower()}: {vw.metadata[k]}")
    return f"{', '.join(meta)}, number of functions: {len(vw.getFunctions())}"


def is_running_standalone() -> bool:
    """
    are we running from a PyInstaller'd executable?
    if so, then we'll be able to access `sys._MEIPASS` for the packaged resources.
    """
    return hasattr(sys, "frozen") and hasattr(sys, "_MEIPASS")


def get_default_root() -> str:
    """
    get the file system path to the default resources directory.
    under PyInstaller, this comes from _MEIPASS.
    under source, this is the root directory of the project.
    """
    if is_running_standalone():
        # pylance/mypy don't like `sys._MEIPASS` because this isn't standard.
        # its injected by pyinstaller.
        # so we'll fetch this attribute dynamically.
        assert hasattr(sys, "_MEIPASS")
        return sys._MEIPASS
    else:
        return os.path.join(os.path.dirname(__file__), "..")


def get_default_signatures() -> List[str]:
    """
    compute a list of file system paths to the default FLIRT signatures.
    """
    sigs_path = os.path.join(get_default_root(), "sigs")
    logger.debug("signatures path: %s", sigs_path)

    ret = []
    for root, _, files in os.walk(sigs_path):
        for file in files:
            if not (file.endswith(".pat") or file.endswith(".pat.gz") or file.endswith(".sig")):
                continue

            ret.append(os.path.join(root, file))

    return ret


def get_workspace(path, format_, sigpaths):
    """
    load the program at the given path into a vivisect workspace using the given format.
    also apply the given FLIRT signatures.

    supported formats:
      - pe
      - elf
      - shellcode 32-bit
      - shellcode 64-bit
      - auto

    this creates and analyzes the workspace; however, it does *not* save the workspace.
    this is the responsibility of the caller.
    """

    # lazy import enables us to not require viv if user wants SMDA, for example.
    import viv_utils
    import viv_utils.flirt

    logger.debug("generating vivisect workspace for: %s", path)
    if format_ == FORMAT_AUTO:
        if not is_supported_format(path):
            raise UnsupportedFormatError()

        # don't analyze, so that we can add our Flirt function analyzer first.
        vw = viv_utils.getWorkspace(path, analyze=False, should_save=False)
    elif format_ in {FORMAT_PE, FORMAT_ELF}:
        vw = viv_utils.getWorkspace(path, analyze=False, should_save=False)
    elif format_ == FORMAT_SC32:
        # these are not analyzed nor saved.
        vw = viv_utils.getShellcodeWorkspaceFromFile(path, arch="i386", analyze=False)
    elif format_ == FORMAT_SC64:
        vw = viv_utils.getShellcodeWorkspaceFromFile(path, arch="amd64", analyze=False)
    else:
        raise ValueError("unexpected format: " + format_)

    viv_utils.flirt.register_flirt_signature_analyzers(vw, sigpaths)

    vw.analyze()

    logger.debug("%s", get_meta_str(vw))
    return vw


def get_extractor(
    path: str,
    format_: str,
    os_: str,
    backend: str,
    sigpaths: List[str],
    should_save_workspace=False,
    disable_progress=False,
) -> FeatureExtractor:
    """
    raises:
      UnsupportedFormatError
      UnsupportedArchError
      UnsupportedOSError
    """
    if format_ not in (FORMAT_SC32, FORMAT_SC64):
        if not is_supported_format(path):
            raise UnsupportedFormatError()

        if not is_supported_arch(path):
            raise UnsupportedArchError()

        if os_ == OS_AUTO and not is_supported_os(path):
            raise UnsupportedOSError()

    if format_ == FORMAT_DOTNET:
        import capa.features.extractors.dnfile.extractor

        return capa.features.extractors.dnfile.extractor.DnfileFeatureExtractor(path)

    elif backend == BACKEND_BINJA:
        from capa.features.extractors.binja.find_binja_api import find_binja_path

        # When we are running as a standalone executable, we cannot directly import binaryninja
        # We need to fist find the binja API installation path and add it into sys.path
        if is_running_standalone():
            bn_api = find_binja_path()
            if os.path.exists(bn_api):
                sys.path.append(bn_api)

        try:
            from binaryninja import BinaryView, BinaryViewType
        except ImportError:
            raise RuntimeError(
                "Cannot import binaryninja module. Please install the Binary Ninja Python API first: "
                + "https://docs.binary.ninja/dev/batch.html#install-the-api)."
            )

        import capa.features.extractors.binja.extractor

        with halo.Halo(text="analyzing program", spinner="simpleDots", stream=sys.stderr, enabled=not disable_progress):
            bv: BinaryView = BinaryViewType.get_view_of_file(path)
            if bv is None:
                raise RuntimeError(f"Binary Ninja cannot open file {path}")

        return capa.features.extractors.binja.extractor.BinjaFeatureExtractor(bv)

    # default to use vivisect backend
    else:
        import capa.features.extractors.viv.extractor

        with halo.Halo(text="analyzing program", spinner="simpleDots", stream=sys.stderr, enabled=not disable_progress):
            vw = get_workspace(path, format_, sigpaths)

            if should_save_workspace:
                logger.debug("saving workspace")
                try:
                    vw.saveWorkspace()
                except IOError:
                    # see #168 for discussion around how to handle non-writable directories
                    logger.info("source directory is not writable, won't save intermediate workspace")
            else:
                logger.debug("CAPA_SAVE_WORKSPACE unset, not saving workspace")

        return capa.features.extractors.viv.extractor.VivisectFeatureExtractor(vw, path, os_)


def get_file_extractors(sample: str, format_: str) -> List[FeatureExtractor]:
    file_extractors: List[FeatureExtractor] = []

    if format_ == FORMAT_PE:
        file_extractors.append(capa.features.extractors.pefile.PefileFeatureExtractor(sample))

    elif format_ == FORMAT_DOTNET:
        file_extractors.append(capa.features.extractors.pefile.PefileFeatureExtractor(sample))
        file_extractors.append(capa.features.extractors.dnfile_.DnfileFeatureExtractor(sample))

    elif format_ == capa.features.extractors.common.FORMAT_ELF:
        file_extractors.append(capa.features.extractors.elffile.ElfFeatureExtractor(sample))

    return file_extractors


def is_nursery_rule_path(path: str) -> bool:
    """
    The nursery is a spot for rules that have not yet been fully polished.
    For example, they may not have references to public example of a technique.
    Yet, we still want to capture and report on their matches.
    The nursery is currently a subdirectory of the rules directory with that name.

    When nursery rules are loaded, their metadata section should be updated with:
      `nursery=True`.
    """
    return "nursery" in path


def collect_rule_file_paths(rule_paths: List[str]) -> List[str]:
    """
    collect all rule file paths, including those in subdirectories.
    """
    rule_file_paths = []
    for rule_path in rule_paths:
        if not os.path.exists(rule_path):
            raise IOError(f"rule path {rule_path} does not exist or cannot be accessed")

        if os.path.isfile(rule_path):
            rule_file_paths.append(rule_path)
        elif os.path.isdir(rule_path):
            logger.debug("reading rules from directory %s", rule_path)
            for root, _, files in os.walk(rule_path):
                if ".git" in root:
                    # the .github directory contains CI config in capa-rules
                    # this includes some .yml files
                    # these are not rules
                    # additionally, .git has files that are not .yml and generate the warning
                    # skip those too
                    continue
                for file in files:
                    if not file.endswith(".yml"):
                        if not (file.startswith(".git") or file.endswith((".git", ".md", ".txt"))):
                            # expect to see .git* files, readme.md, format.md, and maybe a .git directory
                            # other things maybe are rules, but are mis-named.
                            logger.warning("skipping non-.yml file: %s", file)
                        continue
                    rule_path = os.path.join(root, file)
                    rule_file_paths.append(rule_path)

    return rule_file_paths


# TypeAlias. note: using `foo: TypeAlias = bar` is Python 3.10+
RulePath = str


def on_load_rule_default(_path: RulePath, i: int, _total: int) -> None:
    return


def get_rules(
    rule_paths: List[RulePath],
    cache_dir=None,
    on_load_rule: Callable[[RulePath, int, int], None] = on_load_rule_default,
) -> RuleSet:
    """
    args:
      rule_paths: list of paths to rules files or directories containing rules files
      cache_dir: directory to use for caching rules, or will use the default detected cache directory if None
      on_load_rule: callback to invoke before a rule is loaded, use for progress or cancellation
    """
    if cache_dir is None:
        cache_dir = capa.rules.cache.get_default_cache_directory()

    # rule_paths may contain directory paths,
    # so search for file paths recursively.
    rule_file_paths = collect_rule_file_paths(rule_paths)

    # this list is parallel to `rule_file_paths`:
    # rule_file_paths[i] corresponds to rule_contents[i].
    rule_contents = []
    for file_path in rule_file_paths:
        with open(file_path, "rb") as f:
            rule_contents.append(f.read())

    ruleset = capa.rules.cache.load_cached_ruleset(cache_dir, rule_contents)
    if ruleset is not None:
        return ruleset

    rules = []  # type: List[Rule]

    total_rule_count = len(rule_file_paths)
    for i, (path, content) in enumerate(zip(rule_file_paths, rule_contents)):
        on_load_rule(path, i, total_rule_count)

        try:
            rule = capa.rules.Rule.from_yaml(content.decode("utf-8"))
        except capa.rules.InvalidRule:
            raise
        else:
            rule.meta["capa/path"] = path
            if is_nursery_rule_path(path):
                rule.meta["capa/nursery"] = True

            rules.append(rule)
            logger.debug("loaded rule: '%s' with scope: %s", rule.name, rule.scope)

    ruleset = capa.rules.RuleSet(rules)

    capa.rules.cache.cache_ruleset(cache_dir, ruleset)

    return ruleset


def get_signatures(sigs_path):
    if not os.path.exists(sigs_path):
        raise IOError(f"signatures path {sigs_path} does not exist or cannot be accessed")

    paths = []
    if os.path.isfile(sigs_path):
        paths.append(sigs_path)
    elif os.path.isdir(sigs_path):
        logger.debug("reading signatures from directory %s", os.path.abspath(os.path.normpath(sigs_path)))
        for root, _, files in os.walk(sigs_path):
            for file in files:
                if file.endswith((".pat", ".pat.gz", ".sig")):
                    sig_path = os.path.join(root, file)
                    paths.append(sig_path)

    # nicely normalize and format path so that debugging messages are clearer
    paths = [os.path.abspath(os.path.normpath(path)) for path in paths]

    # load signatures in deterministic order: the alphabetic sorting of filename.
    # this means that `0_sigs.pat` loads before `1_sigs.pat`.
    paths = sorted(paths, key=os.path.basename)

    for path in paths:
        logger.debug("found signature file: %s", path)

    return paths


def collect_metadata(
    argv: List[str],
    sample_path: str,
    format_: str,
    os_: str,
    rules_path: List[str],
    extractor: capa.features.extractors.base_extractor.FeatureExtractor,
) -> rdoc.Metadata:
    md5 = hashlib.md5()
    sha1 = hashlib.sha1()
    sha256 = hashlib.sha256()

    with open(sample_path, "rb") as f:
        buf = f.read()

    md5.update(buf)
    sha1.update(buf)
    sha256.update(buf)

    if rules_path != [RULES_PATH_DEFAULT_STRING]:
        rules_path = [os.path.abspath(os.path.normpath(r)) for r in rules_path]

    format_ = get_format(sample_path) if format_ == FORMAT_AUTO else format_
    arch = get_arch(sample_path)
    os_ = get_os(sample_path) if os_ == OS_AUTO else os_

    return rdoc.Metadata(
        timestamp=datetime.datetime.now(),
        version=capa.version.__version__,
        argv=tuple(argv) if argv else None,
        sample=rdoc.Sample(
            md5=md5.hexdigest(),
            sha1=sha1.hexdigest(),
            sha256=sha256.hexdigest(),
            path=os.path.normpath(sample_path),
        ),
        analysis=rdoc.Analysis(
            format=format_,
            arch=arch,
            os=os_,
            extractor=extractor.__class__.__name__,
            rules=tuple(rules_path),
            base_address=frz.Address.from_capa(extractor.get_base_address()),
            layout=rdoc.Layout(
                functions=(),
                # this is updated after capabilities have been collected.
                # will look like:
                #
                # "functions": { 0x401000: { "matched_basic_blocks": [ 0x401000, 0x401005, ... ] }, ... }
            ),
            feature_counts=rdoc.FeatureCounts(file=0, functions=()),
            library_functions=(),
        ),
    )


def compute_layout(rules, extractor, capabilities) -> rdoc.Layout:
    """
    compute a metadata structure that links basic blocks
    to the functions in which they're found.

    only collect the basic blocks at which some rule matched.
    otherwise, we may pollute the json document with
    a large amount of un-referenced data.
    """
    functions_by_bb: Dict[Address, Address] = {}
    bbs_by_function: Dict[Address, List[Address]] = {}
    for f in extractor.get_functions():
        bbs_by_function[f.address] = []
        for bb in extractor.get_basic_blocks(f):
            functions_by_bb[bb.address] = f.address
            bbs_by_function[f.address].append(bb.address)

    matched_bbs = set()
    for rule_name, matches in capabilities.items():
        rule = rules[rule_name]
        if rule.meta.get("scope") == capa.rules.BASIC_BLOCK_SCOPE:
            for addr, _ in matches:
                assert addr in functions_by_bb
                matched_bbs.add(addr)

    layout = rdoc.Layout(
        functions=tuple(
            rdoc.FunctionLayout(
                address=frz.Address.from_capa(f),
                matched_basic_blocks=tuple(
                    rdoc.BasicBlockLayout(address=frz.Address.from_capa(bb)) for bb in bbs if bb in matched_bbs
                )  # this object is open to extension in the future,
                # such as with the function name, etc.
            )
            for f, bbs in bbs_by_function.items()
            if len([bb for bb in bbs if bb in matched_bbs]) > 0
        )
    )

    return layout


def install_common_args(parser, wanted=None):
    """
    register a common set of command line arguments for re-use by main & scripts.
    these are things like logging/coloring/etc.
    also enable callers to opt-in to common arguments, like specifying the input sample.

    this routine lets many script use the same language for cli arguments.
    see `handle_common_args` to do common configuration.

    args:
      parser (argparse.ArgumentParser): a parser to update in place, adding common arguments.
      wanted (Set[str]): collection of arguments to opt-into, including:
        - "sample": required positional argument to input file.
        - "format": flag to override file format.
        - "os": flag to override file operating system.
        - "backend": flag to override analysis backend.
        - "rules": flag to override path to capa rules.
        - "tag": flag to override/specify which rules to match.
    """
    if wanted is None:
        wanted = set()

    #
    # common arguments that all scripts will have
    #

    parser.add_argument("--version", action="version", version="%(prog)s {:s}".format(capa.version.__version__))
    parser.add_argument(
        "-v", "--verbose", action="store_true", help="enable verbose result document (no effect with --json)"
    )
    parser.add_argument(
        "-vv", "--vverbose", action="store_true", help="enable very verbose result document (no effect with --json)"
    )
    parser.add_argument("-d", "--debug", action="store_true", help="enable debugging output on STDERR")
    parser.add_argument("-q", "--quiet", action="store_true", help="disable all output but errors")
    parser.add_argument(
        "--color",
        type=str,
        choices=("auto", "always", "never"),
        default="auto",
        help="enable ANSI color codes in results, default: only during interactive session",
    )

    #
    # arguments that may be opted into:
    #
    #   - sample
    #   - format
    #   - os
    #   - rules
    #   - tag
    #

    if "sample" in wanted:
        parser.add_argument(
            "sample",
            type=str,
            help="path to sample to analyze",
        )

    if "format" in wanted:
        formats = [
            (FORMAT_AUTO, "(default) detect file type automatically"),
            (FORMAT_PE, "Windows PE file"),
            (FORMAT_DOTNET, ".NET PE file"),
            (FORMAT_ELF, "Executable and Linkable Format"),
            (FORMAT_SC32, "32-bit shellcode"),
            (FORMAT_SC64, "64-bit shellcode"),
            (FORMAT_FREEZE, "features previously frozen by capa"),
        ]
        format_help = ", ".join([f"{f[0]}: {f[1]}" for f in formats])
        parser.add_argument(
            "-f",
            "--format",
            choices=[f[0] for f in formats],
            default=FORMAT_AUTO,
            help=f"select sample format, {format_help}",
        )

    if "backend" in wanted:
        parser.add_argument(
            "-b",
            "--backend",
            type=str,
            help="select the backend to use",
            choices=(BACKEND_VIV, BACKEND_BINJA),
            default=BACKEND_VIV,
        )

    if "os" in wanted:
        oses = [
            (OS_AUTO, "detect OS automatically - default"),
            (OS_LINUX,),
            (OS_MACOS,),
            (OS_WINDOWS,),
        ]
        os_help = ", ".join([f"{o[0]} ({o[1]})" if len(o) == 2 else o[0] for o in oses])
        parser.add_argument(
            "--os",
            choices=[o[0] for o in oses],
            default=OS_AUTO,
            help=f"select sample OS: {os_help}",
        )

    if "rules" in wanted:
        parser.add_argument(
            "-r",
            "--rules",
            type=str,
            default=[RULES_PATH_DEFAULT_STRING],
            action="append",
            help="path to rule file or directory, use embedded rules by default",
        )

    if "signatures" in wanted:
        parser.add_argument(
            "-s",
            "--signatures",
            type=str,
            default=SIGNATURES_PATH_DEFAULT_STRING,
            help="path to .sig/.pat file or directory used to identify library functions, use embedded signatures by default",
        )

    if "tag" in wanted:
        parser.add_argument("-t", "--tag", type=str, help="filter on rule meta field values")


def handle_common_args(args):
    """
    handle the global config specified by `install_common_args`,
    such as configuring logging/coloring/etc.
    the following fields will be overwritten when present:
      - rules: file system path to rule files.
      - signatures: file system path to signature files.

    the following field may be added:
      - is_default_rules: if the default rules were used.

    args:
      args (argparse.Namespace): parsed arguments that included at least `install_common_args` args.
    """
    if args.quiet:
        logging.basicConfig(level=logging.WARNING)
        logging.getLogger().setLevel(logging.WARNING)
    elif args.debug:
        logging.basicConfig(level=logging.DEBUG)
        logging.getLogger().setLevel(logging.DEBUG)
    else:
        logging.basicConfig(level=logging.INFO)
        logging.getLogger().setLevel(logging.INFO)

    # disable vivisect-related logging, it's verbose and not relevant for capa users
    set_vivisect_log_level(logging.CRITICAL)

    if isinstance(sys.stdout, io.TextIOWrapper) or hasattr(sys.stdout, "reconfigure"):
        # from sys.stdout type hint:
        #
        # TextIO is used instead of more specific types for the standard streams,
        # since they are often monkeypatched at runtime. At startup, the objects
        # are initialized to instances of TextIOWrapper.
        #
        # To use methods from TextIOWrapper, use an isinstance check to ensure that
        # the streams have not been overridden:
        #
        # if isinstance(sys.stdout, io.TextIOWrapper):
        #    sys.stdout.reconfigure(...)
        sys.stdout.reconfigure(encoding="utf-8")
    colorama.just_fix_windows_console()  # type: ignore [attr-defined]

    if args.color == "always":
        colorama.init(strip=False)
    elif args.color == "auto":
        # colorama will detect:
        #  - when on Windows console, and fixup coloring, and
        #  - when not an interactive session, and disable coloring
        # renderers should use coloring and assume it will be stripped out if necessary.
        colorama.init()
    elif args.color == "never":
        colorama.init(strip=True)
    else:
        raise RuntimeError("unexpected --color value: " + args.color)

    if hasattr(args, "rules"):
        rules_paths: List[str] = []

        if args.rules == [RULES_PATH_DEFAULT_STRING]:
            logger.debug("-" * 80)
            logger.debug(" Using default embedded rules.")
            logger.debug(" To provide your own rules, use the form `capa.exe -r ./path/to/rules/  /path/to/mal.exe`.")
            logger.debug(" You can see the current default rule set here:")
            logger.debug("     https://github.com/mandiant/capa-rules")
            logger.debug("-" * 80)

            default_rule_path = os.path.join(get_default_root(), "rules")

            if not os.path.exists(default_rule_path):
                # when a users installs capa via pip,
                # this pulls down just the source code - not the default rules.
                # i'm not sure the default rules should even be written to the library directory,
                # so in this case, we require the user to use -r to specify the rule directory.
                logger.error("default embedded rules not found! (maybe you installed capa as a library?)")
                logger.error("provide your own rule set via the `-r` option.")
                return E_MISSING_RULES

            rules_paths.append(default_rule_path)
            args.is_default_rules = True
        else:
            rules_paths = args.rules

            if RULES_PATH_DEFAULT_STRING in rules_paths:
                rules_paths.remove(RULES_PATH_DEFAULT_STRING)

            for rule_path in rules_paths:
                logger.debug("using rules path: %s", rule_path)

            args.is_default_rules = False

        args.rules = rules_paths

    if hasattr(args, "signatures"):
        if args.signatures == SIGNATURES_PATH_DEFAULT_STRING:
            logger.debug("-" * 80)
            logger.debug(" Using default embedded signatures.")
            logger.debug(
                " To provide your own signatures, use the form `capa.exe --signature ./path/to/signatures/  /path/to/mal.exe`."
            )
            logger.debug("-" * 80)

            sigs_path = os.path.join(get_default_root(), "sigs")
            if not os.path.exists(sigs_path):
                logger.error(
                    "Using default signature path, but it doesn't exist. "  # noqa: G003 [logging statement uses +]
                    + "Please install the signatures first: "
                    + "https://github.com/mandiant/capa/blob/master/doc/installation.md#method-2-using-capa-as-a-python-library."
                )
                raise IOError(f"signatures path {sigs_path} does not exist or cannot be accessed")
        else:
            sigs_path = args.signatures
            logger.debug("using signatures path: %s", sigs_path)

        args.signatures = sigs_path


def main(argv=None):
    if sys.version_info < (3, 8):
        raise UnsupportedRuntimeError("This version of capa can only be used with Python 3.8+")

    if argv is None:
        argv = sys.argv[1:]

    desc = "The FLARE team's open-source tool to identify capabilities in executable files."
    epilog = textwrap.dedent(
        """
        By default, capa uses a default set of embedded rules.
        You can see the rule set here:
          https://github.com/mandiant/capa-rules

        To provide your own rule set, use the `-r` flag:
          capa  --rules /path/to/rules  suspicious.exe
          capa  -r      /path/to/rules  suspicious.exe

        examples:
          identify capabilities in a binary
            capa suspicious.exe

          identify capabilities in 32-bit shellcode, see `-f` for all supported formats
            capa -f sc32 shellcode.bin

          report match locations
            capa -v suspicious.exe

          report all feature match details
            capa -vv suspicious.exe

          filter rules by meta fields, e.g. rule name or namespace
            capa -t "create TCP socket" suspicious.exe
         """
    )

    parser = argparse.ArgumentParser(
        description=desc, epilog=epilog, formatter_class=argparse.RawDescriptionHelpFormatter
    )
    install_common_args(parser, {"sample", "format", "backend", "os", "signatures", "rules", "tag"})
    parser.add_argument("-j", "--json", action="store_true", help="emit JSON instead of text")
    args = parser.parse_args(args=argv)
    ret = handle_common_args(args)
    if ret is not None and ret != 0:
        return ret

    try:
        _ = get_file_taste(args.sample)
    except IOError as e:
        # per our research there's not a programmatic way to render the IOError with non-ASCII filename unless we
        # handle the IOError separately and reach into the args
        logger.error("%s", e.args[0])
        return E_MISSING_FILE

    format_ = args.format
    if format_ == FORMAT_AUTO:
        try:
            format_ = get_auto_format(args.sample)
        except PEFormatError as e:
            logger.error("Input file '%s' is not a valid PE file: %s", args.sample, str(e))
            return E_CORRUPT_FILE
        except UnsupportedFormatError:
            log_unsupported_format_error()
            return E_INVALID_FILE_TYPE

    try:
        if is_running_standalone() and args.is_default_rules:
            cache_dir = os.path.join(get_default_root(), "cache")
        else:
            cache_dir = capa.rules.cache.get_default_cache_directory()

        rules = get_rules(args.rules, cache_dir=cache_dir)

        logger.debug(
            "successfully loaded %s rules",
            # during the load of the RuleSet, we extract subscope statements into their own rules
            # that are subsequently `match`ed upon. this inflates the total rule count.
            # so, filter out the subscope rules when reporting total number of loaded rules.
            len(list(filter(lambda r: not r.is_subscope_rule(), rules.rules.values()))),
        )
        if args.tag:
            rules = rules.filter_rules_by_meta(args.tag)
            logger.debug("selected %d rules", len(rules))
            for i, r in enumerate(rules.rules, 1):
                logger.debug(" %d. %s", i, r)

    except (IOError, capa.rules.InvalidRule, capa.rules.InvalidRuleSet) as e:
        logger.error("%s", str(e))
        logger.error(
            "Make sure your file directory contains properly formatted capa rules. You can download the standard "  # noqa: G003 [logging statement uses +]
            + "collection of capa rules from https://github.com/mandiant/capa-rules/releases."
        )
        logger.error(
            "Please ensure you're using the rules that correspond to your major version of capa (%s)",
            capa.version.get_major_version(),
        )
        logger.error(
            "Or, for more details, see the rule set documentation here: %s",
            "https://github.com/mandiant/capa/blob/master/doc/rules.md",
        )
        return E_INVALID_RULE

    # file feature extractors are pretty lightweight: they don't do any code analysis.
    # so we can fairly quickly determine if the given file has "pure" file-scope rules
    # that indicate a limitation (like "file is packed based on section names")
    # and avoid doing a full code analysis on difficult/impossible binaries.
    #
    # this pass can inspect multiple file extractors, e.g., dotnet and pe to identify
    # various limitations
    try:
        file_extractors = get_file_extractors(args.sample, format_)
    except PEFormatError as e:
        logger.error("Input file '%s' is not a valid PE file: %s", args.sample, str(e))
        return E_CORRUPT_FILE
    except (ELFError, OverflowError) as e:
        logger.error("Input file '%s' is not a valid ELF file: %s", args.sample, str(e))
        return E_CORRUPT_FILE

    for file_extractor in file_extractors:
        try:
            pure_file_capabilities, _ = find_file_capabilities(rules, file_extractor, {})
        except PEFormatError as e:
            logger.error("Input file '%s' is not a valid PE file: %s", args.sample, str(e))
            return E_CORRUPT_FILE
        except (ELFError, OverflowError) as e:
            logger.error("Input file '%s' is not a valid ELF file: %s", args.sample, str(e))
            return E_CORRUPT_FILE

        # file limitations that rely on non-file scope won't be detected here.
        # nor on FunctionName features, because pefile doesn't support this.
        if has_file_limitation(rules, pure_file_capabilities):
            # bail if capa encountered file limitation e.g. a packed binary
            # do show the output in verbose mode, though.
            if not (args.verbose or args.vverbose or args.json):
                logger.debug("file limitation short circuit, won't analyze fully.")
                return E_FILE_LIMITATION

    meta: rdoc.Metadata
    capabilities: MatchResults
    counts: Dict[str, Any]

    if format_ == FORMAT_RESULT:
        # result document directly parses into meta, capabilities
        result_doc = capa.render.result_document.ResultDocument.parse_file(args.sample)
        meta, capabilities = result_doc.to_capa()

    else:
        # all other formats we must create an extractor
        # and use that to extract meta and capabilities

        if format_ == FORMAT_FREEZE:
            # freeze format deserializes directly into an extractor
            with open(args.sample, "rb") as f:
                extractor = frz.load(f.read())
        else:
            # all other formats we must create an extractor,
            # such as viv, binary ninja, etc. workspaces
            # and use those for extracting.

            try:
                if format_ == FORMAT_PE:
                    sig_paths = get_signatures(args.signatures)
                else:
                    sig_paths = []
                    logger.debug("skipping library code matching: only have native PE signatures")
            except IOError as e:
                logger.error("%s", str(e))
                return E_INVALID_SIG

            should_save_workspace = os.environ.get("CAPA_SAVE_WORKSPACE") not in ("0", "no", "NO", "n", None)

            try:
                extractor = get_extractor(
                    args.sample,
                    format_,
                    args.os,
                    args.backend,
                    sig_paths,
                    should_save_workspace,
                    disable_progress=args.quiet,
                )
            except UnsupportedFormatError:
                log_unsupported_format_error()
                return E_INVALID_FILE_TYPE
            except UnsupportedArchError:
                log_unsupported_arch_error()
                return E_INVALID_FILE_ARCH
            except UnsupportedOSError:
                log_unsupported_os_error()
                return E_INVALID_FILE_OS

        meta = collect_metadata(argv, args.sample, args.format, args.os, args.rules, extractor)

        capabilities, counts = find_capabilities(rules, extractor, disable_progress=args.quiet)

        meta.analysis.feature_counts = counts["feature_counts"]
        meta.analysis.library_functions = counts["library_functions"]
        meta.analysis.layout = compute_layout(rules, extractor, capabilities)

        if has_file_limitation(rules, capabilities):
            # bail if capa encountered file limitation e.g. a packed binary
            # do show the output in verbose mode, though.
            if not (args.verbose or args.vverbose or args.json):
                return E_FILE_LIMITATION
    if args.json:
        print(capa.render.json.render(meta, rules, capabilities))
    elif args.vverbose:
        print(capa.render.vverbose.render(meta, rules, capabilities))
    elif args.verbose:
        print(capa.render.verbose.render(meta, rules, capabilities))
    else:
        print(capa.render.default.render(meta, rules, capabilities))
    colorama.deinit()

    logger.debug("done.")

    return 0


def ida_main():
    import capa.rules
    import capa.ida.helpers
    import capa.render.default
    import capa.features.extractors.ida.extractor

    logging.basicConfig(level=logging.INFO)
    logging.getLogger().setLevel(logging.INFO)

    if not capa.ida.helpers.is_supported_ida_version():
        return E_UNSUPPORTED_IDA_VERSION

    if not capa.ida.helpers.is_supported_file_type():
        return E_INVALID_FILE_TYPE

    logger.debug("-" * 80)
    logger.debug(" Using default embedded rules.")
    logger.debug(" ")
    logger.debug(" You can see the current default rule set here:")
    logger.debug("     https://github.com/mandiant/capa-rules")
    logger.debug("-" * 80)

    rules_path = os.path.join(get_default_root(), "rules")
    logger.debug("rule path: %s", rules_path)
    rules = get_rules([rules_path])

    meta = capa.ida.helpers.collect_metadata([rules_path])

    capabilities, counts = find_capabilities(rules, capa.features.extractors.ida.extractor.IdaFeatureExtractor())

    meta.analysis.feature_counts = counts["feature_counts"]
    meta.analysis.library_functions = counts["library_functions"]

    if has_file_limitation(rules, capabilities, is_standalone=False):
        capa.ida.helpers.inform_user_ida_ui("capa encountered warnings during analysis")

    colorama.init(strip=True)
    print(capa.render.default.render(meta, rules, capabilities))


<<<<<<< HEAD
def ghidra_main():
    import capa.rules
    import capa.features.extractors.ghidra.file

    # import capa.render.default
    # import capa.features.extractors.ghidra.extractor
    import capa.features.extractors.ghidra.global_
    from capa.features.common import Feature

    logging.basicConfig(level=logging.INFO)
    logging.getLogger().setLevel(logging.INFO)

    logger.debug("-" * 80)
    logger.debug(" Using default embedded rules.")
    logger.debug(" ")
    logger.debug(" You can see the current default rule set here:")
    logger.debug("     https://github.com/mandiant/capa-rules")
    logger.debug("-" * 80)

    # rules_path = os.path.join(get_default_root(), "rules")
    # logger.debug("rule path: %s", rules_path)
    # rules = get_rules([rules_path])

    # temp test for OS & ARCH extractions
    globl_features: List[Tuple[Feature, Address]] = []
    globl_features.extend(capa.features.extractors.ghidra.global_.extract_os())
    globl_features.extend(capa.features.extractors.ghidra.global_.extract_arch())
    print(globl_features)

    file_features: List[Tuple[Feature, Address]] = []
    file_features.extend(capa.features.extractors.ghidra.file.extract_features())
    print(file_features)


def is_runtime_ida():
    try:
        import idc
    except ImportError:
        return False
    else:
        return True


def is_runtime_ghidra():
    try:
        import ghidra.program.flatapi
    except ImportError:
        return False
    else:
        return True


=======
>>>>>>> b84af6a2
if __name__ == "__main__":
    if capa.helpers.is_runtime_ida():
        ida_main()
    elif is_runtime_ghidra():
        ghidra_main()
    else:
        sys.exit(main())<|MERGE_RESOLUTION|>--- conflicted
+++ resolved
@@ -1337,7 +1337,6 @@
     print(capa.render.default.render(meta, rules, capabilities))
 
 
-<<<<<<< HEAD
 def ghidra_main():
     import capa.rules
     import capa.features.extractors.ghidra.file
@@ -1390,8 +1389,6 @@
         return True
 
 
-=======
->>>>>>> b84af6a2
 if __name__ == "__main__":
     if capa.helpers.is_runtime_ida():
         ida_main()
