--- conflicted
+++ resolved
@@ -18,12 +18,8 @@
 import datetime
 import textwrap
 import contextlib
-<<<<<<< HEAD
 import collections
 from typing import Any, Set, Dict, List, Tuple, Callable, Optional
-=======
-from typing import Any, Dict, List, Callable, Optional
->>>>>>> 0097822e
 from pathlib import Path
 
 import halo
