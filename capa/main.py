--- conflicted
+++ resolved
@@ -881,27 +881,15 @@
             help=f"select sample format, {format_help}",
         )
 
-<<<<<<< HEAD
     if "backend" in wanted:
         parser.add_argument(
             "-b",
             "--backend",
             type=str,
             help="select the backend to use",
-            choices=(BACKEND_VIV,),
+            choices=(BACKEND_VIV, BACKEND_BINJA),
             default=BACKEND_VIV,
         )
-=======
-        if "backend" in wanted:
-            parser.add_argument(
-                "-b",
-                "--backend",
-                type=str,
-                help="select the backend to use",
-                choices=(BACKEND_VIV, BACKEND_BINJA),
-                default=BACKEND_VIV,
-            )
->>>>>>> 64323b39
 
     if "rules" in wanted:
         parser.add_argument(
